--- conflicted
+++ resolved
@@ -8,25 +8,17 @@
 import path
 import torch
 import torch.nn.functional as F
-<<<<<<< HEAD
 from sklearn.model_selection import train_test_split
 from torch.optim import optimizer
 from tqdm import tqdm  # Add this import
-=======
-
-# load data
-from encodings_hnns.data_handling import load
->>>>>>> dbf8d25f
-
+
+### configure logger
 ### configure logger
 from uniGCN.logger import get_logger
-<<<<<<< HEAD
 from uniGCN.prepare import accuracy
 from uniGCN.prepare_hg import initialise_for_hypergraph_classification
 from split_data_for_hypergraph_classification import get_split
-=======
-from uniGCN.prepare import fetch_data, initialise, accuracy
->>>>>>> dbf8d25f
+
 
 # File originally taken from UniGCN repo
 
@@ -74,7 +66,6 @@
     f"data/hypergraph_classification_datasets/{dataset_name}_hypergraphs.pickle"
 )
 
-<<<<<<< HEAD
 print("\n=== Dataset Information ===")
 print(f"Loading dataset: {dataset_name}")
 print(f"From path: {dataset_path}")
@@ -362,33 +353,4 @@
 print(f"Original Y shape: {np.stack([hg['labels'] for hg in current_dataset]).shape}")
 Y = torch.from_numpy(np.stack([hg["labels"] for hg in current_dataset]))
 print(f"Tensor Y shape before squeeze: {Y.shape}")
-print(f"Tensor Y shape after squeeze: {Y.squeeze().shape}")
-=======
-# split the data
-def split_data(data, split) -> tuple:
-    """Splits the data into train, val, test sets
-
-    Here the data are list of hypergraphs
-
-    Args:
-        data:
-            one of the list of hypergraphs
-        split:
-            TODO
-    Returns:
-        the train indices
-        the val indices
-        the test indices
-
-        correspondin to a classification of each hypergraph in the least to be in the
-        train, test or val.
-
-
-    """
-    n: int = len(data)
-    indices = np.random.permutation(n)
-    train_idx = indices[: int(split[0] * n)]
-    val_idx = indices[int(split[0] * n) : int((split[0] + split[1]) * n)]
-    test_idx = indices[int((split[0] + split[1]) * n) :]
-    return data[train_idx], data[val_idx], data[test_idx]
->>>>>>> dbf8d25f
+print(f"Tensor Y shape after squeeze: {Y.squeeze().shape}")