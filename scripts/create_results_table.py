"""
This script is used to create a results table from the log files in the log_dir directory.

It creates a latex table and a png table.
"""

import json
import os
import re
import textwrap
<<<<<<< HEAD
=======

import matplotlib.pyplot as plt
import numpy as np
import pandas as pd
from tabulate import tabulate
>>>>>>> 27ed31a7

import matplotlib.pyplot as plt


def parse_log_file(file_path):
    """Extract best test accuracy, std, and config from filename and content."""
    try:
        # Parse config from filename
        filename = os.path.basename(file_path)
        parts = filename.replace(".log", "").split("_")

        config_dict = {
            "filename": filename,
            "model": parts[0],
            "data": parts[1],
            "dataset": parts[2],
        }

        # Add encoding info if present
        if len(parts) > 3:
            current_idx = 3
            if parts[current_idx] == "no_encodings":
                config_dict["add_encodings"] = False
                current_idx += 1
            else:
                config_dict["add_encodings"] = True
                config_dict["encodings"] = parts[current_idx]
                current_idx += 1
                # Add additional encoding parameters if present
                if len(parts) > current_idx:
                    if parts[3] == "RW":
                        config_dict["random_walk_type"] = parts[current_idx]
                        current_idx += 1
                    elif parts[3] == "LCP":
                        config_dict["curvature_type"] = parts[current_idx]
                        current_idx += 1
                    elif parts[3] == "Laplacian":
                        config_dict["laplacian_type"] = parts[current_idx]
                        current_idx += 1

            # Add transformer info if present
            if len(parts) > current_idx and "transformer" in parts[current_idx]:
                config_dict["do_transformer"] = True
                current_idx += 1  # Skip 'transformerTrue'
                if len(parts) > current_idx:
                    config_dict["transformer_version"] = parts[current_idx]
                    current_idx += 1
                if len(parts) > current_idx and "depth" in parts[current_idx]:
                    config_dict["transformer_depth"] = parts[current_idx].replace(
                        "depth", ""
                    )
                    current_idx += 1

            # Add nlayer info if present
            if len(parts) > current_idx and "nlayer" in parts[current_idx]:
                config_dict["nlayer"] = parts[current_idx].replace("nlayer", "")

        # Extract accuracy from last line
        with open(file_path, "r") as f:
            lines = f.readlines()
            if not lines:
                print(f"Empty file: {file_path}")
                return None, None, None

            last_line = lines[-1].strip()
            acc_match = re.search(
                r"Average best test accuracy: ([\d.]+) ± ([\d.]+)", last_line
            )

            if not acc_match:
                print(f"Could not find accuracy pattern in file: {file_path}")
                print("Last few lines of file:")
                print("\n".join(lines[-5:]))  # Print last 5 lines
                print("--------------------------------" * 2)
                return None, None, None

            acc = float(acc_match.group(1))
            std = float(acc_match.group(2))

            return acc, std, config_dict

    except Exception as e:
        print(f"\nError processing file {file_path}:")
        print(f"Error type: {type(e).__name__}")
        print(f"Error message: {str(e)}")
        return None, None, None


def create_results_table(log_dir):
    results = {}
    full_results = {
        "train_accs": {},
        "val_accs": {},
        "test_accs": {},
        "params": {},
        "config_args": {},
    }

    # Check if log directory exists
    if not os.path.exists(log_dir):
        print(f"Error: Log directory '{log_dir}' does not exist!")
        return None, None

    # Count log files
    log_files = [f for f in os.listdir(log_dir) if f.endswith(".log")]
    if not log_files:
        print(f"Error: No .log files found in '{log_dir}'")
        return None, None

    print(f"Found {len(log_files)} log files")

    # Process all log files
    processed_files = 0
    failed_files = []  # List to store failed file names
    for filename in log_files:
        try:
            # Parse filename components
            parts = filename.replace(".log", "").split("_")
            model = parts[0]
            data_type = parts[1]
            dataset = parts[2]

            # Determine encoding type
            if len(parts) > 3:
                if parts[3] == "noencodings":
                    encoding = "No Encoding"
                else:
                    encoding = "_".join(parts[3:])
            else:
                encoding = "No Encoding"

            # Create key for dataset
            if data_type == "coauthorship":
                dataset_key = f"{dataset}-CA"
            elif data_type == "cocitation":
                dataset_key = f"{dataset}-CC"
            else:
                dataset_key = dataset

            # Parse results and config
            acc, std, config_args = parse_log_file(os.path.join(log_dir, filename))
            if acc is not None:
                key = (model, encoding)
                if key not in results:
                    results[key] = {}
                results[key][dataset_key] = (acc, std)

                # Store full configuration
                run_key = f"{model}_{data_type}_{dataset}_{encoding}"
                full_results["config_args"][run_key] = config_args
                full_results["params"][run_key] = {
                    "model": model,
                    "data_type": data_type,
                    "dataset": dataset,
                    "encoding": encoding,
                    "accuracy": acc,
                    "std": std,
                    **config_args,
                }
                processed_files += 1
            else:
                print(f"Warning: Could not extract results from {filename}")
                failed_files.append(filename)  # Add to failed files list

        except Exception as e:
            print(f"Error processing file {filename}: {str(e)}")
            failed_files.append(filename)  # Add to failed files list

    print(f"Successfully processed {processed_files} out of {len(log_files)} files")
    if failed_files:
        print("Failed files:")
        for failed_file in failed_files:
            print(f" - {failed_file}")

    if not results:
        print("Error: No valid results were extracted from the log files")
        return None, None

    # Create DataFrame for the table
    datasets = sorted(list(set(d for r in results.values() for d in r.keys())))
    rows = []
    for (model, encoding), data in sorted(results.items()):
        row = []
        # Get transformer info from config if available
        run_key = next(iter(data.keys()))  # Get any dataset key to access config
        config = full_results["config_args"].get(
            f"{model}_{data_type}_{run_key}_{encoding}", {}
        )

        # Build model name with transformer info if present
        if config.get("do_transformer", False):
            transformer_info = (
                f" (T_{config['transformer_version']}d_{config['transformer_depth']})"
            )
        else:
            transformer_info = ""

        model_name = f"{model}{transformer_info}"
        if encoding != "No Encoding":
            model_name += f" ({encoding})"

        row.append(model_name)
        for dataset in datasets:
            if dataset in data:
                acc, std = data[dataset]
                row.append(f"{acc:.2f} ± {std:.2f}")
            else:
                row.append("")
        rows.append(row)

    if not rows:
        print("Error: No rows generated for the table")
        return None, None

    df = pd.DataFrame(rows, columns=["Model"] + datasets)

    # Split tables by model
    models = df["Model"].apply(lambda x: x.split()[0]).unique()  # Get base model names
    results_dir = os.path.join(log_dir, "results")
    os.makedirs(results_dir, exist_ok=True)

    # Save full results
    with open(os.path.join(results_dir, "full_results.json"), "w") as f:
        json.dump(full_results, f, indent=4)

    # Create separate tables for each model
    for model_name in models:
        model_df = df[df["Model"].str.startswith(model_name)]

        # Save LaTeX table for this model
        latex_table = model_df.to_latex(index=False, escape=False)
        with open(
            os.path.join(results_dir, f"results_table_{model_name}.tex"), "w"
        ) as f:
            f.write(latex_table)

        # Create and save visual table
        if len(model_df) > 0:
            # Function to wrap text
            def wrap_text(text, width=20):
                """Wrap text at specified width."""
                if isinstance(text, str):
                    return "\n".join(textwrap.wrap(text, width=width))
                return text

            # Apply text wrapping
            wrapped_df = model_df.copy()
            wrapped_df["Model"] = wrapped_df["Model"].apply(
                lambda x: wrap_text(x, width=25)
            )
            wrapped_df.columns = [
                wrap_text(col, width=15) for col in wrapped_df.columns
            ]

            # Calculate figure size
            n_rows, n_cols = len(wrapped_df) + 1, len(wrapped_df.columns)
            row_height = 1.5
            fig_height = min(n_rows * row_height, 60)  # Cap maximum height
            fig_width = n_cols * 2.5

            # Create figure and table
            fig, ax = plt.subplots(figsize=(fig_width, fig_height))
            ax.axis("tight")
            ax.axis("off")

            table = ax.table(
                cellText=wrapped_df.values,
                colLabels=wrapped_df.columns,
                cellLoc="center",
                loc="center",
                colWidths=[1.0 / n_cols] * n_cols,
            )

            # Adjust table style
            table.auto_set_font_size(False)
            table.set_fontsize(9)

            # Adjust cell heights
            for cell in table._cells.values():
                cell.set_height(row_height / n_rows)
                cell._text.set_horizontalalignment("center")
                cell._text.set_verticalalignment("center")
                cell._text.set_multialignment("center")

            plt.title(f"Results Summary - {model_name}")
            plt.tight_layout()
            plt.savefig(
                os.path.join(results_dir, f"results_table_{model_name}.png"),
                dpi=300,
                bbox_inches="tight",
                pad_inches=0.5,
            )
            plt.close()

        print(f"\n=== Results for {model_name} Saved in {results_dir} ===")
        print(f"LaTeX table saved as: results_table_{model_name}.tex")
        print(f"Summary plot saved as: results_table_{model_name}.png")

    print(f"Full results saved as: full_results.json")
    return df, full_results


# Use the function
log_dir = "logs_loops_general_new"  # Update this to your log directory
results_df, full_results = create_results_table(log_dir)
if results_df is not None:
    print("\nDataFrame view of results:")
    print(results_df)
else:
    print("\nNo results to display")<|MERGE_RESOLUTION|>--- conflicted
+++ resolved
@@ -8,14 +8,11 @@
 import os
 import re
 import textwrap
-<<<<<<< HEAD
-=======
 
 import matplotlib.pyplot as plt
 import numpy as np
 import pandas as pd
 from tabulate import tabulate
->>>>>>> 27ed31a7
 
 import matplotlib.pyplot as plt
 
