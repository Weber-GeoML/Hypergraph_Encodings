--- conflicted
+++ resolved
@@ -17,18 +17,12 @@
 
 # load data
 from encodings_hnns.data_handling import load
-<<<<<<< HEAD
 from uniGCN.calculate_vertex_edges import calculate_V_E
 
 ### configure logger
 from uniGCN.logger import get_logger
 from uniGCN.prepare import accuracy, fetch_data, initialise
-=======
-
-### configure logger
-from uniGCN.logger import get_logger
-from uniGCN.prepare import fetch_data, initialise, accuracy
->>>>>>> dbf8d25f
+
 
 # File originally taken from UniGCN repo
 
