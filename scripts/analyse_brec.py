"""
This script is used to analyse the BREC dataset.
It is used to compare the encodings of the graphs in the BREC dataset.
"""

import networkx as nx
from brec.dataset import BRECDataset
from torch_geometric.data import Data
from torch_geometric.utils import to_networkx
from encodings_hnns.liftings_and_expansions import lift_to_hypergraph
from brec_analysis.utils_for_brec import create_output_dirs, convert_nx_to_hypergraph_dict, nx_to_pyg
from brec_analysis.plotting_graphs_and_hgraphs_for_brec import plot_graph_pair, plot_hypergraph_pair
from brec_analysis.compare_encodings_wrapper import compare_encodings_wrapper
from brec_analysis.match_status import MatchStatus
import json
<<<<<<< HEAD
from scipy.stats import ks_2samp
from encodings_hnns.orc_from_southern import ollivier_ricci_curvature, prob_rw, prob_two_hop
import numpy as np
import os
from brec_analysis.analyse_brec_categories import analyze_brec_categories
from brec_analysis.southern_orc_example import southern_orc_example
import click
from brec_analysis.encodings_to_check import ENCODINGS_TO_CHECK

def analyze_graph_pair(
    data1: Data, data2: Data, pair_idx: int|str, category: str, is_isomorphic: bool, already_in_nx: bool = False, types_of_encoding: list[tuple[str, str]] = ENCODINGS_TO_CHECK
=======
import matplotlib.pyplot as plt
import os
import click
from brec_analysis.encodings_to_check import ENCODINGS_TO_CHECK
import multiprocessing as mp
from functools import partial

# Define categories and their ranges
part_dict: dict[str, tuple[int, int]] = {
    # "Basic": (0, 60),
    "Regular": (60, 160),
    "Extension": (160, 260),
    "CFI": (260, 360),
    "4-Vertex_Condition": (360, 380),
    "Distance_Regular": (380, 400),
}

def analyze_graph_pair(
    data1: Data, data2: Data, pair_idx: int|str, category: str, is_isomorphic: bool, encoding: str
>>>>>>> 18a56219
) -> dict:
    """Analyze a pair of graphs: plot them and compare their encodings
    
    Args:
        data1 (Data):
            The first graph.
        data2 (Data):
            The second graph.
        pair_idx (str):
            The index of the pair.
        category (str):
            The category of the pair.
        is_isomorphic (bool):
            Whether the graphs are isomorphic.
        encoding (str):
            The encoding to use.
    """
    if not already_in_nx:
        # Convert PyG data to NetworkX graphs
        G1 = to_networkx(data1, to_undirected=True)
        G2 = to_networkx(data2, to_undirected=True)
    else:
        G1 = data1
        G2 = data2

    assert not is_isomorphic, "All pairs in BREC are non-isomorphic"

    # store the Asjacency matrix plots and their difference

    # Store the node mapping if graphs are isomorphic
    node_mapping = None
    if is_isomorphic:
        node_mapping = find_isomorphism_mapping(G1, G2)
        if node_mapping is None:
            print(
                f"WARNING: Pair {pair_idx} is marked as isomorphic but no isomorphism found!"
            )
        else:
            print(f"\nIsomorphism mapping for pair {pair_idx}:")
            print("G1 node -> G2 node")
            for node1, node2 in node_mapping.items():
                print(f"{node1} -> {node2}")

    # Plot original graphs
    # in graph space
    plot_graph_pair(
        G1, G2, pair_idx, category, is_isomorphic, "plots/graph_pairs"
    )

    # Convert to hypergraph dictionaries
    # THESE ARE STILL GRAPHS!!!
    hg1 = convert_nx_to_hypergraph_dict(G1)
    hg2 = convert_nx_to_hypergraph_dict(G2)

    """
    'hypergraph': {'e_0': [...], 'e_1': [...],
    'features': tensor([], size=(10, 0)), 'labels': {}, 'n': 10}
    """
    # Initialize the results structure
<<<<<<< HEAD
    final_results : dict= {
=======
    final_results : dict = {
>>>>>>> 18a56219
        "pair_idx": pair_idx,
        "category": category,
        "is_isomorphic": is_isomorphic,
        "graph_level": {
            "encodings": {}
        },
        "hypergraph_level": {
            "encodings": {}
        }
    }

    # Compare graph-level encodings
    print(f"\nAnalyzing pair {pair_idx} ({category}):")
    print("\n")
    graph_results = compare_encodings_wrapper(
        hg1, hg2, pair_idx, category, is_isomorphic, "graph", node_mapping, types_of_encoding=types_of_encoding
    )
    final_results["graph_level"]["encodings"] = graph_results["encodings"]

    del hg1, hg2

    print("*-" * 25)
    print("*-" * 25)
    print(f"Analyzing pair {pair_idx} ({category}): at the hypergraph level")
    print("*-" * 25)
    print("*-" * 25)

    # Lift to hypergraphs and compare
    hg1_lifted = lift_to_hypergraph(data1, verbose=False, already_in_nx=already_in_nx)
    hg2_lifted = lift_to_hypergraph(data2, verbose=False, already_in_nx=already_in_nx)

    plot_hypergraph_pair(
        G1,
        G2,
        hg1_lifted,
        hg2_lifted,
        pair_idx,
        category,
        is_isomorphic,
        "plots/hypergraph_pairs",
    )

    # Compare hypergraph-level encodings
    hypergraph_results = compare_encodings_wrapper(
        hg1_lifted,
        hg2_lifted,
        pair_idx,
        category,
        is_isomorphic,
<<<<<<< HEAD
        "hypergraph",
        node_mapping,
        types_of_encoding=types_of_encoding
=======
        level="hypergraph",
        node_mapping=node_mapping,
        encoding_type=encoding,
>>>>>>> 18a56219
    )
    final_results["hypergraph_level"]["encodings"] = hypergraph_results["encodings"]

    return final_results

def write_results(f, results: dict, json_results: dict) -> None:
    """Write results for a pair to the file and update JSON results."""
    # Print the file path at the start
    print(f"\nWriting results to: {f.name}")
    
    # Get pair info
    pair_idx = results['pair_idx']
    category = results['category']
    
    # Initialize this pair in json_results if needed
    if category not in json_results:
        json_results[category] = {}
    
    for level in ["graph_level", "hypergraph_level"]:
        f.write(f"\nAnalysis for pair {pair_idx} ({category}) - {level}\n")
        
        for encoding_type, result in results[level]["encodings"].items():
            # Write to text file
            f.write(f"\n=== {result[level]['encodings']} ===\n")
            is_same = result['status'] in [MatchStatus.EXACT_MATCH, MatchStatus.SCALED_MATCH]
            f.write(f"Result: {'Same' if is_same else 'Different'}\n")
            if result['status'] == MatchStatus.SCALED_MATCH:
                f.write(f"Scaling factor: {result['scaling_factor']}\n")
            
            # Update JSON structure
            encoding_key = f"{level.split('_')[0].capitalize()} ({encoding_type})"
            if encoding_key not in json_results[category]:
                json_results[category][encoding_key] = {
                    'different': 0,
                    'total': 0
                }
            
            json_results[category][encoding_key]['total'] += 1
            if not is_same:
                json_results[category][encoding_key]['different'] += 1

<<<<<<< HEAD

def quick_eda_from_github(graphs):
    # Now you can analyze specific categories or pairs
    # For example, analyze the first pair of basic graphs:
    if 'basic' in graphs:
        G1, G2 = graphs['basic'][0], graphs['basic'][1]
        print("\nAnalyzing first pair of basic graphs:")
        print(f"G1: {G1.number_of_nodes()} nodes, {G1.number_of_edges()} edges")
        print(f"G2: {G2.number_of_nodes()} nodes, {G2.number_of_edges()} edges")
    if 'regular' in graphs:
        G1, G2 = graphs['regular'][0], graphs['regular'][1]
        print("\nAnalyzing first pair of regular graphs:")
        print(f"G1: {G1.number_of_nodes()} nodes, {G1.number_of_edges()} edges")
        print(f"G2: {G2.number_of_nodes()} nodes, {G2.number_of_edges()} edges")
        # degree distribution
        print(f"G1 degree distribution: {G1.degree()}")
        print(f"G2 degree distribution: {G2.degree()}")

def rook_and_shrikhande_special_case() -> None:
    """Analyze the Rook and Shrikhande graphs"""
    # Create results files
    results_file = "results/brec/rook_vs_shrikhande_comparisons.txt"
    json_file = "results/brec/rook_vs_shrikhande_statistics.json"

    # Initialize JSON results
    json_results : dict = {}
    # First analyze Rook and Shrikhande graphs
    print("\nAnalyzing Rook and Shrikhande graphs...")

    # Load the graphs
    rook = nx.read_graph6("rook_graph.g6")
    shrikhande = nx.read_graph6("shrikhande.g6")

    rook_data = nx_to_pyg(rook)
    shrikhande_data = nx_to_pyg(shrikhande)

    # Analyze as a special pair
    print("Analyzing Rook vs Shrikhande")

    # After loading rook and shrikhande graphs
    print("Computing ORCs for Rook and Shrikhande graphs...")


    print("Using the Southern ORC example")
    southern_orc_example(rook, shrikhande)
    print("Done with Southern ORC example")

    special_results = analyze_graph_pair(
        rook_data,
        shrikhande_data,
        pair_idx="rook_vs_shrikhande",
        category="Special",
        is_isomorphic=False,
    )
    with open(results_file, "w") as f:
        write_results(f, special_results, json_results)


@click.command()
@click.option('--encodings', '-e', 
              help='Indices of encodings to check (e.g., "0" or "0,3" or "0-3")',
              default='0')
def main(encodings: str) -> None:
    """Analyze BREC dataset with specified encodings
    
    Args:
        encodings: Comma-separated indices or range (e.g., "0,2,3" or "0-3")
    """
    
    # Parse encoding indices
    try:
        if '-' in encodings:
            # Handle range format (e.g., "0-3")
            start, end = map(int, encodings.split('-'))
            encoding_indices = list(range(start, end + 1))
            print(f"start: {start}, end: {end}, encoding_indices: {encoding_indices}")
        else:
            # Handle comma-separated format (e.g., "0,2,3")
            encoding_indices = [int(i) for i in encodings.split(',')]
            
        # Validate indices
        max_idx = len(ENCODINGS_TO_CHECK) - 1
        invalid_indices = [i for i in encoding_indices if i < 0 or i > max_idx]
        if invalid_indices:
            raise ValueError(f"Invalid encoding indices: {invalid_indices}. "
                           f"Must be between 0 and {max_idx}")
            
        # Select specified encodings
        selected_encodings = [ENCODINGS_TO_CHECK[i] for i in encoding_indices]
        
    except ValueError as e:
        print(f"Error parsing encoding indices: {e}")
        print("\nAvailable encodings:")
        for i, (code, name) in enumerate(ENCODINGS_TO_CHECK):
            print(f"{i}: {code} ({name})")
        return

    create_output_dirs()

    #rook_and_shrikhande_special_case()

    dataset_pip = BRECDataset()
    print(f"Total number of graphs in BREC dataset: {len(dataset_pip)}")
    
    # Get the graphs for analysis
    graphs_read_from_files : dict[str, list[nx.Graph]] = analyze_brec_categories()
    quick_eda_from_github(graphs_read_from_files)
    
    # BREC with pip package  
    # help(BRECDataset)
    # or
    # from brec import __version__
    # print(f"BREC version: {__version__}")

    # print(f"Total number of graphs in BREC dataset: {len(dataset)}")

    # # After loading dataset
    # print("\nDataset Summary:")
    # dataset_pip.print_summary()

    # # We can also try to get the number of classes
    # print(f"\nNumber of classes: {dataset_pip.num_classes}")

    # # Since BREC contains pairs of graphs, let's show the breakdown
    # num_pairs = len(dataset_pip) // 2
    # print(f"Number of graph pairs: {num_pairs}")
    # # After loading dataset
    # first_graph = dataset_pip[0]
    # print("First graph object:")
    # print(first_graph)
    # print("\nObject type:", type(first_graph))
    # print("\nAvailable attributes:")
    # for attr in dir(first_graph):
    #     if not attr.startswith('_'):  # Skip private attributes
    #         print(f"{attr}: {getattr(first_graph, attr)}")
    # assert False
    
    # Create results files
    results_file = "results/brec/all_comparisons.txt"
    json_file = "results/brec/statistics.json"

    
    # Initialize JSON results
    json_results : dict = {}
    

    print(f"*-" * 25)
    print(f"*-" * 25)
    print(f"*-" * 25)
    print(f"*-" * 25)
    print(f"*-" * 25)
    print(f"*-" * 25)
    print(f"Systematically analyzing the BREC dataset")
    
    # Create results directory first
    create_output_dirs()
    
    with open(results_file, "w") as f:
       
        # Then continue with BREC dataset analysis
        # After loading the dataset
        # Show breakdown by category
        part_dict = {
            "Basic": (0, 60),
            "Regular": (60, 85),
            "strongly regular": (85, 135),
            "CFI": (135, 185),
            "Extension": (185, 235),
            "4-Vertex_Condition": (235, 255),
            "Distance_Regular": (255, 275),
=======
def plot_disconnected_pair(G1: nx.Graph, G2: nx.Graph, pair_idx: int, category: str) -> None:
    """Plot a pair of graphs side by side, highlighting their connectivity status.
    
    Args:
        G1: First graph
        G2: Second graph
        pair_idx: Index of the pair
        category: Category of the pair
    """
    plt.figure(figsize=(12, 5))
    
    # Plot first graph
    plt.subplot(121)
    pos1 = nx.spring_layout(G1, seed=42)
    
    # Color nodes based on connected components for G1
    components1 = list(nx.connected_components(G1))
    colors1 = [f'C{i}' for i in range(len(components1))]
    node_colors1 = ['white'] * G1.number_of_nodes()
    for comp_idx, component in enumerate(components1):
        for node in component:
            node_colors1[node] = colors1[comp_idx]
    
    nx.draw(G1, pos1, node_color=node_colors1, 
           with_labels=True, node_size=500, 
           edgecolors='black', linewidths=1)
    plt.title(f'Graph 1 ({len(components1)} components)')
    
    # Plot second graph
    plt.subplot(122)
    pos2 = nx.spring_layout(G2, seed=42)
    
    # Color nodes based on connected components for G2
    components2 = list(nx.connected_components(G2))
    colors2 = [f'C{i}' for i in range(len(components2))]
    node_colors2 = ['white'] * G2.number_of_nodes()
    for comp_idx, component in enumerate(components2):
        for node in component:
            node_colors2[node] = colors2[comp_idx]
    
    nx.draw(G2, pos2, node_color=node_colors2, 
           with_labels=True, node_size=500, 
           edgecolors='black', linewidths=1)
    plt.title(f'Graph 2 ({len(components2)} components)')
    
    # Add overall title
    plt.suptitle(f'Disconnected Pair {pair_idx} ({category})', y=1.05)
    
    # Save the plot
    plot_dir = "plots/disconnected_pairs"
    os.makedirs(plot_dir, exist_ok=True)
    plt.savefig(f"{plot_dir}/pair_{pair_idx}_{category.lower()}.png", 
                bbox_inches='tight', dpi=300)
    plt.close()


# create a function that runs through every pair in BREC, and
# check wehther the graphs are connected.
# keep count of connected and disconnected pairs by category
def check_connectivity_stats(dataset: BRECDataset) -> dict:
    """Check connectivity of all graph pairs in BREC dataset."""
    connectivity_stats : dict= {}
        
    # Initialize statistics
    for category in part_dict:
        connectivity_stats[category] = {
            'connected': 0,
            'disconnected': 0,
            'total_pairs': 0
>>>>>>> 18a56219
        }
    
    # Check each pair in each category
    for category, (start, end) in part_dict.items():
        print(f"\nChecking connectivity for {category} category...")
        for pair_idx in range(start, end):
            # Get both graphs in the pair
            G1 = to_networkx(dataset[pair_idx * 2], to_undirected=True)
            G2 = to_networkx(dataset[pair_idx * 2 + 1], to_undirected=True)
            
            # Check connectivity
            is_G1_connected = nx.is_connected(G1)
            is_G2_connected = nx.is_connected(G2)
            
            connectivity_stats[category]['total_pairs'] += 1
            
            # If both graphs are connected
            if is_G1_connected and is_G2_connected:
                connectivity_stats[category]['connected'] += 1
            else:
                connectivity_stats[category]['disconnected'] += 1
                # Print which graphs are disconnected and plot them
                if not is_G1_connected and not is_G2_connected:
                    print(f"  Pair {pair_idx}: Both graphs are disconnected")
                elif not is_G1_connected:
                    print(f"  Pair {pair_idx}: First graph is disconnected")
                else:
                    print(f"  Pair {pair_idx}: Second graph is disconnected")
                
                # Plot the disconnected pair
                plot_disconnected_pair(G1, G2, pair_idx, category)
                print(f"  Plot saved to: plots/disconnected_pairs/pair_{pair_idx}_{category.lower()}.png")
    
    # Print summary
    print("\nConnectivity Summary:")
    print("-" * 60)
    print(f"{'Category':<20} {'Connected':<12} {'Disconnected':<12} {'Total':<12}")
    print("-" * 60)
    
    for category in connectivity_stats:
        stats = connectivity_stats[category]
        connected_percent = (stats['connected'] / stats['total_pairs']) * 100
        print(f"{category:<20} {stats['connected']:<12} {stats['disconnected']:<12} {stats['total_pairs']:<12} ({connected_percent:.1f}% connected)")
    
    return connectivity_stats

def process_pair(dataset: BRECDataset, encoding: str, pair_info: tuple) -> dict:
    """Process a single pair of graphs."""
    category, pair_idx = pair_info
    print(f"\nDEBUG: Processing pair_info: {pair_info}")
    print(f"DEBUG: Category: {category}, Pair Index: {pair_idx}")
    print(f"DEBUG: Dataset indices: {pair_idx * 2} and {pair_idx * 2 + 1}")
    
    # Get both graphs and check connectivity
    G1 = to_networkx(dataset[pair_idx * 2], to_undirected=True)
    G2 = to_networkx(dataset[pair_idx * 2 + 1], to_undirected=True)
    
    # Check regularity for Regular category
    if category == "Regular":
        is_reg1, deg1 = is_regular(G1)
        is_reg2, deg2 = is_regular(G2)
        assert is_reg1, f"Graph 1 in Regular pair {pair_idx} is not regular! Degrees: {[d for _, d in G1.degree()]}"
        assert is_reg2, f"Graph 2 in Regular pair {pair_idx} is not regular! Degrees: {[d for _, d in G2.degree()]}"
        print(f"Regular graphs confirmed: degrees {deg1} and {deg2}")
    
    # Skip if either graph is disconnected
    if not (nx.is_connected(G1) and nx.is_connected(G2)):
        print(f"Skipping pair {pair_idx} ({category}): Contains disconnected graph(s)")
        return None
    
    # Analyze connected pair
    pair_results = analyze_graph_pair(
        dataset[pair_idx * 2],
        dataset[pair_idx * 2 + 1],
        pair_idx,
        category,
        is_isomorphic=False,
        encoding=encoding,
    )
    
    return pair_results

@click.command()
@click.option(
    '--encoding',
    type=str,
    default="LAPE-Normalized",
    required=True,
    help='Encoding to analyze (e.g., "LAPE-Normalized", "LDP", etc.)'
)
@click.option(
    '--test-mode',
    is_flag=True, # default is False
    help='Run only 3 test pairs instead of full dataset'
)
@click.option(
    '--num-workers',
    type=int,
    default=mp.cpu_count() - 2,
    help='Number of worker processes to use'
)
def main(encoding: str, test_mode: bool, num_workers: int) -> None:
    """Analyze BREC dataset with specified encoding."""
    # Validate encoding
    valid_encodings = [enc[0] for enc in ENCODINGS_TO_CHECK]
    if encoding not in valid_encodings:
        raise click.BadParameter(
            f"Invalid encoding. Choose from: {', '.join(valid_encodings)}"
        )
    
    print(f"\nAnalyzing BREC dataset with {encoding} encoding...")
    print(f"Using {num_workers} worker processes")
    
    create_output_dirs()
    dataset : BRECDataset = BRECDataset()
    
    # First check connectivity
    print("\nAnalyzing connectivity of BREC dataset...")
    connectivity_stats : dict= check_connectivity_stats(dataset)
    
    # Save connectivity stats to JSON
    connectivity_file : str= "results/connectivity_stats.json"
    with open(connectivity_file, 'w') as f:
        json.dump(connectivity_stats, f, indent=2)
    print(f"\nConnectivity statistics saved to: {connectivity_file}")
    
    # Create results files with encoding-specific names
    results_file : str= f"results/comparisons_{encoding}.txt"
    json_file : str= f"results/statistics_{encoding}.json"
    
    # Initialize JSON results
    json_results : dict= {}
    
    with open(results_file, "w") as f:
        if test_mode:
            pairs_to_process : list[tuple[str, int]] = [
                ("Basic", 0),
                ("Basic", 1),
                ("Basic", 2)
            ]
        else:
            # Full analysis
            pairs_to_process : list[tuple[str, int]] = [
                (category, idx)
                for category, (start, end) in part_dict.items()
                for idx in range(start, end)
            ]

<<<<<<< HEAD

        print("\nBreakdown by category:")
        for category, (start, end) in part_dict.items():
            num_category_pairs = end - start
            print(f"{category}: {num_category_pairs} pairs ({num_category_pairs*2} graphs)")


        pip = False
        if pip:
            # Process pairs and collect results
            for category, (start, end) in part_dict.items():
                print(f"\nProcessing {category} category...")
                for pair_idx in range(start, end):
                    pair_results = analyze_graph_pair(
                        dataset[pair_idx * 2],
                        dataset[pair_idx * 2 + 1],
                        pair_idx,
                        category,
                        is_isomorphic=False,
                        types_of_encoding=selected_encodings
                    )
                    write_results(f, pair_results, json_results)

        else:
            print(f"Only checking these types of encodings: {selected_encodings}")
            for category, graphs in graphs_read_from_files.items():
                print(f"\nProcessing {category} category...")
                num_pairs_to_process = min(1, len(graphs) // 2)
                
                for pair_idx in range(num_pairs_to_process):
                    g1 = graphs[pair_idx * 2]
                    g2 = graphs[pair_idx * 2 + 1]
                    
                    # Skip if either graph has more than 20 nodes
                    if g1.number_of_nodes() > 20 or g2.number_of_nodes() > 20:
                        print(f"Skipping pair {pair_idx + 1}/5 (too many nodes: "
                              f"G1={g1.number_of_nodes()}, G2={g2.number_of_nodes()})")
                        continue
                        
                    print(f"Processing pair {pair_idx + 1}/5...")
                    pair_results = analyze_graph_pair(
                        g1,
                        g2,
                        pair_idx,
                        category,
                        is_isomorphic=False,
                        already_in_nx=True,
                        types_of_encoding=selected_encodings
                    )
                    write_results(f, pair_results, json_results)

        
        # Save JSON results with percentages
        final_stats : dict = {}
=======
        print("Pairs to process:", pairs_to_process)
        
        # Print detailed information about pairs to process
        print("\nDEBUG: Detailed pairs to process:")
        for category, idx in pairs_to_process:
            print(f"Category: {category}, Index: {idx}, Dataset indices: {idx * 2} and {idx * 2 + 1}")
        
        print(f"\nDEBUG: Total pairs to process: {len(pairs_to_process)}")
        
        # Create a pool of worker processes
        with mp.Pool(num_workers) as pool:
            # Create a partial function with fixed arguments
            process_func = partial(process_pair, dataset, encoding)
            
            # Process pairs in parallel and collect results
            results : list[dict] = []
            for result in pool.imap_unordered(process_func, pairs_to_process):
                if result is not None:  # Skip None results (disconnected pairs)
                    results.append(result)
            
        # Write all results after parallel processing is complete
        for result in results:
            write_results(f, result, json_results)
        
        # Save JSON results with percentages
        final_stats : dict= {}
>>>>>>> 18a56219
        for category in json_results:
            final_stats[category] = {}
            for enc in json_results[category]:
                stats = json_results[category][enc]
                percentage = (stats['different'] / stats['total']) * 100 if stats['total'] > 0 else 0
                final_stats[category][enc] = round(percentage, 2)
        
        # Save JSON file
        with open(json_file, 'w') as json_f:
            json.dump(final_stats, json_f, indent=2)
        
        print(f"\nStatistics saved to: {json_file}")
        
        # Generate LaTeX table
        generate_latex_table(final_stats)


def generate_latex_table(stats: dict) -> None:
    """Generate LaTeX table from statistics."""
    categories : list[str] = ["Basic", "Regular", "Extension", "CFI", "4-Vertex_Condition"]
    encodings : list[str] = [
        "Graph (1-WL)",
        "Hypergraph (1-WL)",
        "Graph (LDP)",
        "Hypergraph (LDP)",
        "Graph (LCP-FRC)",
        "Hypergraph (LCP-FRC)",
        "Graph (EE RWPE)",
        "Graph (EN RWPE)",
        "Graph (Hodge LAPE)",
        "Graph (Normalized LAPE)"
    ]
    
    latex_file : str = "results/comparison_table.tex"
    with open(latex_file, 'w') as f:
        f.write("\\begin{table*}[h!]\n\\centering\n\\tiny\n")
        f.write("\\begin{tabular}{|l|" + "c|"*len(categories) + "}\n\\hline\n")
        
        # Header
        f.write("\\textbf{Level (Encodings)} & " + 
                " & ".join([f"\\textbf{{{cat}}}" for cat in categories]) + 
                " \\\\\n\\hline\n")
        
        # Data rows
        for encoding in encodings:
            row = [encoding]
            for category in categories:
                value = stats.get(category, {}).get(encoding, "")
                row.append(f"{value}\\%" if value != "" else "")
            f.write(" & ".join(row) + " \\\\\n")
        
        # Table footer
        f.write("\\hline\n\\end{tabular}\n")
        f.write("\\caption{Difference in encodings on BREC dataset. We report the percentage of pairs with different encoding, at different level (graph or hypergraph)}\n")
        f.write("\\end{table*}\n")
        
    print(f"\nLaTeX table saved to: {latex_file}")

def is_regular(G: nx.Graph) -> tuple[bool, int]:
    """Check if a graph is regular (all nodes have same degree).
    
    Args:
        G: NetworkX graph
        
    Returns:
        tuple[bool, int]: (is_regular, degree if regular else -1)
    """
    if len(G) == 0:  # Empty graph
        return True, 0
        
    degrees = [d for _, d in G.degree()]
    first_degree = degrees[0]
    
    # Check if all degrees are equal to the first degree
    is_reg = all(d == first_degree for d in degrees)
    
    return is_reg, first_degree if is_reg else -1

if __name__ == "__main__":
    # Required for Windows compatibility
    mp.freeze_support()
    main()<|MERGE_RESOLUTION|>--- conflicted
+++ resolved
@@ -13,7 +13,6 @@
 from brec_analysis.compare_encodings_wrapper import compare_encodings_wrapper
 from brec_analysis.match_status import MatchStatus
 import json
-<<<<<<< HEAD
 from scipy.stats import ks_2samp
 from encodings_hnns.orc_from_southern import ollivier_ricci_curvature, prob_rw, prob_two_hop
 import numpy as np
@@ -25,27 +24,6 @@
 
 def analyze_graph_pair(
     data1: Data, data2: Data, pair_idx: int|str, category: str, is_isomorphic: bool, already_in_nx: bool = False, types_of_encoding: list[tuple[str, str]] = ENCODINGS_TO_CHECK
-=======
-import matplotlib.pyplot as plt
-import os
-import click
-from brec_analysis.encodings_to_check import ENCODINGS_TO_CHECK
-import multiprocessing as mp
-from functools import partial
-
-# Define categories and their ranges
-part_dict: dict[str, tuple[int, int]] = {
-    # "Basic": (0, 60),
-    "Regular": (60, 160),
-    "Extension": (160, 260),
-    "CFI": (260, 360),
-    "4-Vertex_Condition": (360, 380),
-    "Distance_Regular": (380, 400),
-}
-
-def analyze_graph_pair(
-    data1: Data, data2: Data, pair_idx: int|str, category: str, is_isomorphic: bool, encoding: str
->>>>>>> 18a56219
 ) -> dict:
     """Analyze a pair of graphs: plot them and compare their encodings
     
@@ -105,11 +83,7 @@
     'features': tensor([], size=(10, 0)), 'labels': {}, 'n': 10}
     """
     # Initialize the results structure
-<<<<<<< HEAD
     final_results : dict= {
-=======
-    final_results : dict = {
->>>>>>> 18a56219
         "pair_idx": pair_idx,
         "category": category,
         "is_isomorphic": is_isomorphic,
@@ -159,15 +133,9 @@
         pair_idx,
         category,
         is_isomorphic,
-<<<<<<< HEAD
         "hypergraph",
         node_mapping,
         types_of_encoding=types_of_encoding
-=======
-        level="hypergraph",
-        node_mapping=node_mapping,
-        encoding_type=encoding,
->>>>>>> 18a56219
     )
     final_results["hypergraph_level"]["encodings"] = hypergraph_results["encodings"]
 
@@ -209,7 +177,6 @@
             if not is_same:
                 json_results[category][encoding_key]['different'] += 1
 
-<<<<<<< HEAD
 
 def quick_eda_from_github(graphs):
     # Now you can analyze specific categories or pairs
@@ -380,77 +347,6 @@
             "Extension": (185, 235),
             "4-Vertex_Condition": (235, 255),
             "Distance_Regular": (255, 275),
-=======
-def plot_disconnected_pair(G1: nx.Graph, G2: nx.Graph, pair_idx: int, category: str) -> None:
-    """Plot a pair of graphs side by side, highlighting their connectivity status.
-    
-    Args:
-        G1: First graph
-        G2: Second graph
-        pair_idx: Index of the pair
-        category: Category of the pair
-    """
-    plt.figure(figsize=(12, 5))
-    
-    # Plot first graph
-    plt.subplot(121)
-    pos1 = nx.spring_layout(G1, seed=42)
-    
-    # Color nodes based on connected components for G1
-    components1 = list(nx.connected_components(G1))
-    colors1 = [f'C{i}' for i in range(len(components1))]
-    node_colors1 = ['white'] * G1.number_of_nodes()
-    for comp_idx, component in enumerate(components1):
-        for node in component:
-            node_colors1[node] = colors1[comp_idx]
-    
-    nx.draw(G1, pos1, node_color=node_colors1, 
-           with_labels=True, node_size=500, 
-           edgecolors='black', linewidths=1)
-    plt.title(f'Graph 1 ({len(components1)} components)')
-    
-    # Plot second graph
-    plt.subplot(122)
-    pos2 = nx.spring_layout(G2, seed=42)
-    
-    # Color nodes based on connected components for G2
-    components2 = list(nx.connected_components(G2))
-    colors2 = [f'C{i}' for i in range(len(components2))]
-    node_colors2 = ['white'] * G2.number_of_nodes()
-    for comp_idx, component in enumerate(components2):
-        for node in component:
-            node_colors2[node] = colors2[comp_idx]
-    
-    nx.draw(G2, pos2, node_color=node_colors2, 
-           with_labels=True, node_size=500, 
-           edgecolors='black', linewidths=1)
-    plt.title(f'Graph 2 ({len(components2)} components)')
-    
-    # Add overall title
-    plt.suptitle(f'Disconnected Pair {pair_idx} ({category})', y=1.05)
-    
-    # Save the plot
-    plot_dir = "plots/disconnected_pairs"
-    os.makedirs(plot_dir, exist_ok=True)
-    plt.savefig(f"{plot_dir}/pair_{pair_idx}_{category.lower()}.png", 
-                bbox_inches='tight', dpi=300)
-    plt.close()
-
-
-# create a function that runs through every pair in BREC, and
-# check wehther the graphs are connected.
-# keep count of connected and disconnected pairs by category
-def check_connectivity_stats(dataset: BRECDataset) -> dict:
-    """Check connectivity of all graph pairs in BREC dataset."""
-    connectivity_stats : dict= {}
-        
-    # Initialize statistics
-    for category in part_dict:
-        connectivity_stats[category] = {
-            'connected': 0,
-            'disconnected': 0,
-            'total_pairs': 0
->>>>>>> 18a56219
         }
     
     # Check each pair in each category
@@ -599,7 +495,6 @@
                 for idx in range(start, end)
             ]
 
-<<<<<<< HEAD
 
         print("\nBreakdown by category:")
         for category, (start, end) in part_dict.items():
@@ -654,34 +549,6 @@
         
         # Save JSON results with percentages
         final_stats : dict = {}
-=======
-        print("Pairs to process:", pairs_to_process)
-        
-        # Print detailed information about pairs to process
-        print("\nDEBUG: Detailed pairs to process:")
-        for category, idx in pairs_to_process:
-            print(f"Category: {category}, Index: {idx}, Dataset indices: {idx * 2} and {idx * 2 + 1}")
-        
-        print(f"\nDEBUG: Total pairs to process: {len(pairs_to_process)}")
-        
-        # Create a pool of worker processes
-        with mp.Pool(num_workers) as pool:
-            # Create a partial function with fixed arguments
-            process_func = partial(process_pair, dataset, encoding)
-            
-            # Process pairs in parallel and collect results
-            results : list[dict] = []
-            for result in pool.imap_unordered(process_func, pairs_to_process):
-                if result is not None:  # Skip None results (disconnected pairs)
-                    results.append(result)
-            
-        # Write all results after parallel processing is complete
-        for result in results:
-            write_results(f, result, json_results)
-        
-        # Save JSON results with percentages
-        final_stats : dict= {}
->>>>>>> 18a56219
         for category in json_results:
             final_stats[category] = {}
             for enc in json_results[category]:
