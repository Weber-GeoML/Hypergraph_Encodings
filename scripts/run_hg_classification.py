""" Equivalent of train_val.py, but for hypergraph classification

NOTE: THIS DOES NOT WORK YET. THIS IS A WORK IN PROGRESS.

THis is the script we run from run_all_hg_classfication.sh, run_all_hg_classification_parallel.sh
"""

import datetime
import os
from random import sample
import pickle
import shutil
import time
import matplotlib.pyplot as plt

import config
import numpy as np
import path
import torch
import torch.nn.functional as F
from sklearn.model_selection import train_test_split
from torch.optim import optimizer
from tqdm import tqdm  # Add this import
<<<<<<< HEAD
import sys
=======
import shutil
import time
>>>>>>> 5a48b18e

### configure logger
### configure logger
from uniGCN.logger import get_logger
from uniGCN.prepare import accuracy
from uniGCN.prepare_hg import initialise_for_hypergraph_classification
from split_data_for_hypergraph_classification import get_split

# Initialize current_dataset as None before the loading attempts
current_dataset = None

# Print command line arguments
print("\nCommand Line Arguments:")
print("=" * 80)
print(f"Script name: {sys.argv[0]}")
print(f"Arguments passed: {sys.argv[1:]}")
print("=" * 80)

# Print config.py contents
print("\nContents of config.py:")
print("=" * 80)
try:
    with open("scripts/config.py", "r") as f:
        print(f.read())
except Exception as e:
    print(f"Error reading config.py: {e}")
print("=" * 80)

# Print default arguments and any overrides from command line
print("\nDefault arguments from config.parse():")
print("=" * 80)
try:
    default_args = config.parse()  # Call parse() without arguments
    print("Default values:")
    for arg, value in vars(default_args).items():
        print(f"{arg}: {value}")

    print("\nParsed command line arguments:")
    actual_args = config.parse()  # Parse with actual command line args
    for arg, value in vars(actual_args).items():
        if getattr(default_args, arg) != value:
            print(
                f"{arg}: {value} (overridden from default: {getattr(default_args, arg)})"
            )
            setattr(config, arg, value)  # Update the config attribute
except Exception as e:
    print(f"Error getting arguments: {e}")
print("=" * 80)

print("\nFinal configuration:")
print("=" * 80)
for arg, value in vars(args).items():
    print(f"{arg}: {value}")
print("=" * 80)


# At the end of the file, create summary plots
def create_summary_plots(all_results, out_dir):
    """Create summary plots from all runs."""
    plt.figure(figsize=(15, 10))

    # Plot 1: Box plot of final accuracies
    plt.subplot(2, 2, 1)
    final_trains = [
        params["final_train_acc"] for params in all_results["params"].values()
    ]
    final_vals = [params["final_val_acc"] for params in all_results["params"].values()]
    final_tests = [
        params["final_test_acc"] for params in all_results["params"].values()
    ]

    plt.boxplot(
        [final_trains, final_vals, final_tests], labels=["Train", "Validation", "Test"]
    )
    plt.title("Distribution of Final Accuracies")
    plt.ylabel("Accuracy (%)")

    # Plot 2: Learning curves with confidence intervals
    plt.subplot(2, 2, 2)
    max_epochs = max(len(accs) for accs in all_results["train_accs"].values())
    epochs = range(1, max_epochs + 1)

    # Calculate mean and std for each metric
    def get_stats(accs_dict):
        padded_accs = [
            accs + [accs[-1]] * (max_epochs - len(accs)) for accs in accs_dict.values()
        ]
        return np.mean(padded_accs, axis=0), np.std(padded_accs, axis=0)

    train_mean, train_std = get_stats(all_results["train_accs"])
    val_mean, val_std = get_stats(all_results["val_accs"])
    test_mean, test_std = get_stats(all_results["test_accs"])

    plt.plot(epochs, train_mean, "b-", label="Train")
    plt.fill_between(epochs, train_mean - train_std, train_mean + train_std, alpha=0.2)
    plt.plot(epochs, val_mean, "g-", label="Validation")
    plt.fill_between(epochs, val_mean - val_std, val_mean + val_std, alpha=0.2)
    plt.plot(epochs, test_mean, "r-", label="Test")
    plt.fill_between(epochs, test_mean - test_std, test_mean + test_std, alpha=0.2)

    plt.title("Average Learning Curves (with std)")
    plt.xlabel("Epoch")
    plt.ylabel("Accuracy (%)")
    plt.legend()

    # Save results and plot
    results_dir = out_dir / "results"
    results_dir.makedirs_p()

    # Save numerical results
    with open(results_dir / "all_results.pkl", "wb") as f:
        pickle.dump(all_results, f)

    # Save plot
    plt.tight_layout()
    plt.savefig(results_dir / "summary_plots.png", dpi=300, bbox_inches="tight")
    plt.close()

    print("\n=== Results Saved ===")
    print(f"All results saved to: {results_dir / 'all_results.pkl'}")
    print(f"Summary plots saved to: {results_dir / 'summary_plots.png'}")


# File originally taken from UniGCN repo

# Check if CUDA is available and move tensors to GPU if possible
device = torch.device("cuda" if torch.cuda.is_available() else "cpu")

# Init lists to store accuracy results
test_accs: list[float] = []
best_val_accs: list[float] = []
best_test_accs: list[float] = []
# Keep track of the test accuracy for the best val accuracy
overall_test_accuracies_best_val: list[float] = []

# Parse the arguments from config.py
args = config.parse()

# Set CUDA environment variables
os.environ["CUDA_DEVICE_ORDER"] = "PCI_BUS_ID"
os.environ["CUDA_VISIBLE_DEVICES"] = str(args.gpu)

use_norm: str = "use-norm" if args.use_norm else "no-norm"
add_self_loop: str = "add-self-loop" if args.add_self_loop else "no-self-loop"
model_name: str = args.model_name
nlayer: int = args.nlayer
dirname = f"{datetime.datetime.now()}".replace(" ", "_").replace(":", ".")

# Define the data split for train, val, test
data_split: list[float] = [0.5, 0.25, 0.25]

# Create a more detailed output directory name
out_dir_components = [
    args.out_dir,
    f"model_{model_name}",
    f"nlayer_{nlayer}",
    f"dataset_{args.dataset_hypergraph_classification}",
]

# Add transformer details if enabled
if args.do_transformer:
    out_dir_components.extend(
        [f"transformer_{args.transformer_version}", f"depth_{args.transformer_depth}"]
    )

# Add encoding details if enabled
if args.add_encodings_hg_classification:
    out_dir_components.append(f"encoding_{args.encodings}")
    if args.encodings == "RW":
        out_dir_components.append(f"rwtype_{args.random_walk_type}")
    elif args.encodings == "LCP":
        out_dir_components.append(f"curvature_{args.curvature_type}")
    elif args.encodings == "Laplacian":
        out_dir_components.append(f"laptype_{args.laplacian_type}")

# Add timestamp for uniqueness
timestamp = datetime.datetime.now().strftime("%Y%m%d_%H%M%S")
out_dir_components.append(f"time_{timestamp}")

# Construct the path
out_dir = path.Path("_".join(out_dir_components))

# Create directory
if out_dir.exists():
    shutil.rmtree(out_dir)
out_dir.makedirs_p()

# Configure loggers
baselogger = get_logger("base logger", f"{out_dir}/logging.log", not args.nostdout)
resultlogger = get_logger("result logger", f"{out_dir}/result.log", not args.nostdout)
baselogger.info(args)
resultlogger.info(args)


# Determine which dataset file to load based on config
dataset_name = args.dataset_hypergraph_classification.lower()  # Convert to lowercase
base_path = "data/hypergraph_classification_datasets"

if args.add_encodings_hg_classification:
    # Construct encoding suffix based on config
    encoding_type = args.encodings.lower()  # e.g., ("rw" "lcp" "laplacian" "ldp"

    if encoding_type == "rw":
        encoding_suffix = f"with_encodings_{encoding_type}_{args.random_walk_type.upper()}"  # EE, EN, or WE
        dataset_paths = [
            f"{base_path}/{dataset_name}_hypergraphs_{encoding_suffix}.pickle"
        ]
    elif encoding_type == "lcp":
        # Convert FRC or ORC to lowercase
        encoding_suffix = f"with_encodings_{args.curvature_type.lower()}"
        dataset_paths = [
            f"{base_path}/{dataset_name}_hypergraphs_{encoding_suffix}.pickle"
        ]
    elif encoding_type == "laplacian":
        # Run both new and regular versions
        laplacian_type = args.laplacian_type.lower()
        dataset_paths = [
            f"{base_path}/{dataset_name}_hypergraphs_with_encodings_lape_{laplacian_type}_new_version.pickle",
        ]
    else:  # for ldp
        encoding_suffix = f"with_encodings_{encoding_type}"
        dataset_paths = [
            f"{base_path}/{dataset_name}_hypergraphs_{encoding_suffix}.pickle"
        ]
else:
    dataset_paths = [f"{base_path}/{dataset_name}_hypergraphs.pickle"]

# Try loading each dataset version
for dataset_path in dataset_paths:
    print(f"\n=== Attempting to load dataset: {dataset_path} ===")
    print(f"Dataset name: {dataset_name}")
    print(f"Using encodings: {args.add_encodings_hg_classification}")
    if args.add_encodings_hg_classification:
        print(f"Encoding type: {args.encodings}")
        if args.encodings.lower() == "rw":
            print(f"Random walk type: {args.random_walk_type}")
        elif args.encodings.lower() == "lcp":
            print(f"Curvature type: {args.curvature_type}")
        elif args.encodings.lower() == "laplacian":
            print(f"Laplacian type: {args.laplacian_type}")

    try:
        with open(dataset_path, "rb") as f:
            current_dataset = pickle.load(f)

        if not current_dataset:  # Check if dataset is empty
            print(f"Warning: Dataset loaded but is empty: {dataset_path}")
            continue

        print(
            f"Dataset loaded successfully! It contains {len(current_dataset)} hypergraphs"
        )

        # Add dataset validation
        if not isinstance(current_dataset, list):
            print(f"Warning: Dataset should be a list, got {type(current_dataset)}")
            continue

        if not current_dataset[0].get("features") is not None:
            print("Warning: First hypergraph missing 'features' key")
            continue

        # Now safe to access features
        feature_shape = current_dataset[0]["features"].shape
        num_features = feature_shape[1]

        print(f"Successfully loaded and validated dataset: {dataset_path}")
        print(f"Feature shape: {feature_shape}")
        break  # Successfully loaded a dataset, exit the loop

    except FileNotFoundError:
        print(f"Warning: Dataset file not found: {dataset_path}")
        continue
    except Exception as e:
        print(f"\n=== Error loading dataset: {dataset_path} ===")
        print(f"Error type: {type(e).__name__}")
        print(f"Error message: {str(e)}")
        continue

# Check if any dataset was successfully loaded
if not current_dataset:
    raise ValueError(
        "No valid dataset could be loaded with the specified configuration"
    )

# Add dataset statistics
num_hypergraphs = len(current_dataset)
feature_shape = current_dataset[0]["features"].shape
num_features = feature_shape[1]

# Modified to handle numpy arrays
unique_labels = set()
for hg in current_dataset:
    label = hg["labels"]
    # Convert numpy array to a hashable type (tuple or scalar)
    if isinstance(label, np.ndarray):
        label = tuple(label.flatten())
    unique_labels.add(label)

print(f"\nDataset Statistics:")
print(f"Number of hypergraphs: {num_hypergraphs}")
print(f"Feature dimensions: {feature_shape}")
print(f"Number of features per node: {num_features}")
print(f"Number of unique labels: {len(unique_labels)}")
print(f"Unique labels: {sorted(unique_labels)}")

# Calculate average nodes and edges
avg_nodes = sum(hg["features"].shape[0] for hg in current_dataset) / num_hypergraphs
avg_edges = sum(len(hg["hypergraph"]) for hg in current_dataset) / num_hypergraphs

print(f"\nHypergraph Statistics:")
print(f"Average nodes per hypergraph: {avg_nodes:.2f}")
print(f"Average edges per hypergraph: {avg_edges:.2f}")

# Replace the individual dataset loads with a single dictionary
datasets: dict[str, list[dict]] = {dataset_name: current_dataset}

# TODO later
# so then we don't need to do that in UniGCN/
# pre-compute degEs, degVs, degE2s?
# for dataset_name, dataset_dict in datasets.items():
#     print(f"Processing dataset: {dataset_name}")

#     for hg_dict in dataset_dict:
#         hypergraph = hg_dict.get("hypergraph")
#         features = hg_dict.get("features")
#         calculate_V_E(features, hypergraph)


# darta already loaded. Assume the features + encodings are already present on the loaded file
X: torch.Tensor  # the features
Y: torch.Tensor  # the labels
G: dict  # the whole hypergraph
features_shape = current_dataset[0]["features"].shape


# TODO: direty right now. TO fix
# the labels
Y: list[int]
Y = []
for hg in current_dataset:
    # No need to convert to item() if we want to keep as numpy array
    Y.append(hg["labels"])

# Convert list of numpy arrays to a single tensor
Y = torch.from_numpy(np.stack(Y))  # This preserves the array structure
if len(Y.shape) > 1:
    Y = Y.squeeze()  # Remove extra dimensions
Y = Y.long()  # Convert to long dtype
Y = Y.to(device)
print(f"Y shape: {Y.shape}")  # Should be 1D now
print(f"Y type: {Y.dtype}")
print(f"Y: \n {Y}")

# When calculating number of classes
nclass = len(np.unique(np.concatenate([hg["labels"] for hg in current_dataset])))
print(f"Number of unique classes: {nclass}")

# _, train_idx, test_idx = load(args)
# TODO: to clean up here
num_hypergraphs = len(current_dataset)
indices = list(range(num_hypergraphs))
# TODO: make sure that the radom state does not give a 'trivial' split
# as the first 500 hgs are labels 0 and the last 500 are label 1.


# At the start of the file, after imports
# Create a dictionary to store all accuracies
all_results = {"train_accs": {}, "val_accs": {}, "test_accs": {}, "params": {}}

seed: int
for seed in range(1, 9):
    print(f"The seed is {seed}")
    # gpu, seed
    torch.manual_seed(seed)
    np.random.seed(seed)

    os.environ["PYTHONHASHSEED"] = str(seed)

    #### configure output directory

    out_dir: str = path.Path(
        f"./{args.out_dir}/{model_name}_{nlayer}_hg_classification/seed_{seed}"
    )

    if out_dir.exists():
        shutil.rmtree(out_dir)
    out_dir.makedirs_p()

    for run in tqdm(range(1, args.n_runs + 1), desc="Training runs"):
        train_idx, temp_idx = train_test_split(indices, test_size=0.3, random_state=2)
        baselogger.info(f"\n--- Starting run {run}/{args.n_runs} ---")
        run_dir = out_dir / f"{run}"
        run_dir.makedirs_p()

        # load data
        args.split = run
        # _, train_idx, test_idx = load(args)

        # Then split temp into val and test
        val_idx, test_idx = train_test_split(
            temp_idx, test_size=0.8, random_state=2
        )  # 0.8 of 0.3 = 0.24 for test set

        # After splitting the data
        train_labels = [current_dataset[idx]["labels"] for idx in train_idx]
        val_labels = [current_dataset[idx]["labels"] for idx in val_idx]
        test_labels = [current_dataset[idx]["labels"] for idx in test_idx]

        # Convert numpy arrays to hashable type (tuple or scalar)
        unique_labels = set()
        for label in train_labels + val_labels + test_labels:
            if isinstance(label, np.ndarray):
                label = tuple(label.flatten())
            unique_labels.add(label)
        unique_labels = sorted(unique_labels)

        # Count occurrences of each class
        train_dist = [train_labels.count(label) for label in unique_labels]
        val_dist = [val_labels.count(label) for label in unique_labels]
        test_dist = [test_labels.count(label) for label in unique_labels]

        print("Split Statistics:")
        print(
            f"Training set size: {len(train_idx)} hypergraphs (Class distribution: {train_dist})"
        )
        print(
            f"Validation set size: {len(val_idx)} hypergraphs (Class distribution: {val_dist})"
        )
        print(
            f"Test set size: {len(test_idx)} hypergraphs (Class distribution: {test_dist})"
        )

        # Check for overlap
        train_set = set(train_idx)
        val_set = set(val_idx)
        test_set = set(test_idx)

        print("\nChecking for overlaps:")
        print(f"Train-Val overlap: {len(train_set & val_set)} indices")
        print(f"Train-Test overlap: {len(train_set & test_set)} indices")
        print(f"Val-Test overlap: {len(val_set & test_set)} indices")

        # model
        (
            model,
            optimizer,
            degVs,
            degEs,
            degE2s,
        ) = initialise_for_hypergraph_classification(current_dataset, args)

        # Add right after model creation
        device = torch.device("cuda" if torch.cuda.is_available() else "cpu")
        model = model.to(device)

        # Modify the data loading section to move all tensors to device
        for i, hg in enumerate(current_dataset):
            current_dataset[i]["features"] = torch.tensor(
                hg["features"], dtype=torch.float32, device=device
            )

        print("\n=== Training Information ===")
        print(f"Model: {model_name}")
        print(f"Number of layers: {nlayer}")
        print(f"Number of runs: {args.n_runs}")
        print(f"Number of epochs: {args.epochs}")
        print(f"Device: {device}")

        baselogger.info(f"Run {run}/{args.n_runs}, Total Epochs: {args.epochs}")
        baselogger.info(model)
        baselogger.info(
            f"total_params:{sum(p.numel() for p in model.parameters() if p.requires_grad)}"
        )

        tic_run = time.time()

        best_val_acc: float = 0
        best_test_acc: float = 0
        test_acc: float = 0
        Z: torch.Tensor | None = None
        bad_counter: int = 0
        test_accs_for_best_val = (
            []
        )  # List to store test accuracy for the best validation accuracy
        train_accs_history = []
        val_accs_history = []
        test_accs_history = []
        for epoch in range(args.epochs):
            # train
            tic_epoch = time.time()
            model.train()

            optimizer.zero_grad()
            Z = model.forward_hypergraph_classification(
                current_dataset
            )  # this call forward.
            Z = torch.stack(Z).squeeze(1)
            # Convert indices to tensors
            train_idx = torch.tensor(
                train_idx, device=device
            ).long()  # Convert list to tensor and then to long dtype
            val_idx = torch.tensor(val_idx, device=device).long()
            test_idx = torch.tensor(test_idx, device=device).long()
            loss = F.nll_loss(Z[train_idx], Y[train_idx])

            loss.backward()
            optimizer.step()

            train_time = time.time() - tic_epoch

            # eval
            model.eval()
            Z: torch.Tensor = model.forward_hypergraph_classification(
                current_dataset,
            )  # this calls forward
            Z = torch.stack(Z).squeeze(1)
            # gets the trains, test and val accuracy
            train_acc: float = accuracy(Z[train_idx], Y[train_idx])
            test_acc: float = accuracy(Z[test_idx], Y[test_idx])
            val_acc: float = accuracy(Z[val_idx], Y[val_idx])

            # Store accuracies
            train_accs_history.append(train_acc)
            val_accs_history.append(val_acc)
            test_accs_history.append(test_acc)

            # log acc
            if best_val_acc < val_acc:
                best_val_acc: float = val_acc
                best_test_acc: float = test_acc
                bad_counter: int = 0
                test_accs_for_best_val.append(
                    test_acc
                )  # Save the test accuracy when validation accuracy improves
            else:
                bad_counter += 1
                if bad_counter >= args.patience:
                    break
            if epoch % 50 == 0:  # Changed from 20 to 50
                baselogger.info(
                    f"Epoch {epoch:3d} | "
                    f"Loss: {loss:.4f} | "
                    f"Train: {train_acc:.2f}% | "
                    f"Val: {val_acc:.2f}% | "
                    f"Test: {test_acc:.2f}% | "
                    f"Best Test: {best_test_acc:.2f}% | "
                    f"Time: {train_time*1000:.1f}ms"
                )

        resultlogger.info(
            f"Run {run}/{args.n_runs}, best test accuracy: {best_test_acc:.2f}, acc(last): {test_acc:.2f}, total time: {time.time()-tic_run:.2f}s"
        )
        test_accs.append(test_acc)
        best_val_accs.append(best_val_acc)
        best_test_accs.append(best_test_acc)
        overall_test_accuracies_best_val.append(test_accs_for_best_val[-1])

        # Store accuracies with unique key
        run_key = f"seed_{seed}_run_{run}"
        all_results["train_accs"][run_key] = train_accs_history
        all_results["val_accs"][run_key] = val_accs_history
        all_results["test_accs"][run_key] = test_accs_history
        all_results["params"][run_key] = {
            "model": model_name,
            "nlayer": nlayer,
            "dataset": dataset_name,
            "encodings": (
                args.encodings if args.add_encodings_hg_classification else "none"
            ),
            "transformer": args.do_transformer,
            "final_train_acc": train_accs_history[-1],
            "final_val_acc": val_accs_history[-1],
            "final_test_acc": test_accs_history[-1],
            "best_val_acc": best_val_acc,
            "best_test_acc": best_test_acc,
        }

# Call the plotting function at the end
# create_summary_plots(all_results, out_dir)

resultlogger.info(f"We had {len(test_accs)} runs")
resultlogger.info(
    f"Average test accuracy for best val: {np.mean(overall_test_accuracies_best_val)} ± {np.std(overall_test_accuracies_best_val)}"
)
resultlogger.info(
    f"Average final test accuracy: {np.mean(test_accs)} ± {np.std(test_accs)}"
)
resultlogger.info(
    f"Average best test accuracy: {np.mean(best_test_accs)} ± {np.std(best_test_accs)}"
)

# Add dataset info logging
for dataset_name, dataset in datasets.items():
    baselogger.info(f"\nDataset: {dataset_name}")
    baselogger.info(f"Number of hypergraphs: {len(dataset)}")

    # Calculate average hypergraph size
    avg_nodes = np.mean([hg["features"].shape[0] for hg in dataset])
    avg_edges = np.mean([len(hg["hypergraph"]) for hg in dataset])

    baselogger.info(f"Average nodes per hypergraph: {avg_nodes:.2f}")
    baselogger.info(f"Average edges per hypergraph: {avg_edges:.2f}")

# Improve split logging
baselogger.info(f"\nData split sizes:")
baselogger.info(f"Train set: {len(train_idx)} hypergraphs")
baselogger.info(f"Val set: {len(val_idx)} hypergraphs")
baselogger.info(f"Test set: {len(test_idx)} hypergraphs")

# Add final summary statistics
baselogger.info("\n=== Final Results ===")
baselogger.info(f"Number of completed runs: {len(test_accs)}")
baselogger.info(f"Best validation accuracy: {max(best_val_accs):.2f}%")
baselogger.info(f"Best test accuracy: {max(best_test_accs):.2f}%")

print(f"\nSplit Information:")
print(f"Train set size: {len(train_idx)}")
print(f"Test set size: {len(test_idx)}")

# Check for overlap
train_set = set(train_idx.tolist())
test_set = set(test_idx.tolist())
overlap = train_set.intersection(test_set)

print(f"Overlap between train and test: {len(overlap)} indices")
if len(overlap) > 0:
    print(f"Overlapping indices: {overlap}")

# Debug label shapes
print("\nLabel debug:")
print(f"Original Y shape: {np.stack([hg['labels'] for hg in current_dataset]).shape}")
Y = torch.from_numpy(np.stack([hg["labels"] for hg in current_dataset]))
print(f"Tensor Y shape before squeeze: {Y.shape}")
print(f"Tensor Y shape after squeeze: {Y.squeeze().shape}")<|MERGE_RESOLUTION|>--- conflicted
+++ resolved
@@ -21,12 +21,8 @@
 from sklearn.model_selection import train_test_split
 from torch.optim import optimizer
 from tqdm import tqdm  # Add this import
-<<<<<<< HEAD
 import sys
-=======
-import shutil
-import time
->>>>>>> 5a48b18e
+
 
 ### configure logger
 ### configure logger
