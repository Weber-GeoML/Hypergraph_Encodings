--- conflicted
+++ resolved
@@ -17,11 +17,7 @@
     is_isomorphic: bool,
     level: str = "graph",
     node_mapping: dict | None = None,
-<<<<<<< HEAD
     types_of_encoding: list[tuple[str, str]] = ENCODINGS_TO_CHECK,
-=======
-    encoding_type: str = "LAPE-Normalized",
->>>>>>> 18a56219
 ) -> dict:
     """Compare encodings between two (hyper)graphs.
 
@@ -64,7 +60,6 @@
 
     # TODO: here I want to loop through different values of k. 2, 3, 4, 20.
 
-<<<<<<< HEAD
     for encoding_type, description in types_of_encoding:
         encoding_result = checks_encodings(
             name_of_encoding=encoding_type,
@@ -88,29 +83,5 @@
             "scaling_factor": encoding_result.get("scaling_factor"),
             "permutation": encoding_result.get("permutation"),
         }
-=======
-
-    encoding_result = checks_encodings(
-        name_of_encoding=encoding_type,
-        hg1=hg1,
-        hg2=hg2,
-        encoder_number_one=encoder1,
-        encoder_number_two=encoder2,
-        name1="Graph A",
-        name2="Graph B",
-        save_plots=True,
-        plot_dir=f"plots/encodings/{level}/{pair_idx}",
-        pair_idx=pair_idx,
-        category=category,
-        is_isomorphic=is_isomorphic,
-        node_mapping=node_mapping,
-        graph_type=level,
-    )
-    results["encodings"][encoding_type] = {
-        "status": encoding_result["status"],
-        "scaling_factor": encoding_result.get("scaling_factor"),
-        "permutation": encoding_result.get("permutation"),
-    }
->>>>>>> 18a56219
 
     return results