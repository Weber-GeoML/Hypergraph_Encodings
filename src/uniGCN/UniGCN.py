--- conflicted
+++ resolved
@@ -531,7 +531,6 @@
         level.
 
         Args:
-<<<<<<< HEAD
             list_hypergraphs:
                 the list of dicts (that contains hg, features, labels etc)
 
@@ -539,18 +538,13 @@
             What would be smarter would be to add degEs and degVs to
             the dictionaries directly. Only need to compute it onnce, no need to pass it around:
             TODO later.
-=======
-            X:
-                the list of features the features.
-                Has shape number of nodes time size of features.
->>>>>>> dbf8d25f
+
 
         Returns:
             a tensor/vector that has gone
             through a softmax.
         """
         list_preds: list[float] = []
-<<<<<<< HEAD
         for idx, dico in enumerate(list_hypergraphs):
             X: torch.Tensor
             G: dict
@@ -559,18 +553,12 @@
             V, E, degE, degV, degE2 = calculate_V_E(X, G, self.args)
             if not isinstance(X, torch.Tensor):
                 X = torch.tensor(X)
-=======
-        for X in list_hypergraphs:
-            # get V TODO
-            # get E TODO
->>>>>>> dbf8d25f
             X = self.input_drop(X)
             for conv in self.convs:  # note that we loop for as many layers as specified
                 X = conv(X, V, E)
                 X = self.act(X)
                 X = self.dropout(X)
 
-<<<<<<< HEAD
             X = self.conv_out(
                 X=X,
                 vertex=V,
@@ -584,12 +572,6 @@
             output = F.log_softmax(X_aggregated, dim=1)
             list_preds.append(output)
 
-=======
-            X = self.conv_out(X, V, E)
-            output = F.log_softmax(X, dim=1)
-            # need to aggregate at hypergraph level TODO
-            # list_preds.append(modified_output)
->>>>>>> dbf8d25f
         return list_preds
 
 
